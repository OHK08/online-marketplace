--- conflicted
+++ resolved
@@ -23,17 +23,15 @@
 app.use(cookieParser());
 
 // Allowed frontend origins
-<<<<<<< HEAD
-const allowedOrigins = (process.env.FRONTEND_ORIGIN || "http://localhost:5173")
+// Support multiple frontend origins, from env or defaults
+const allowedOrigins = (
+  process.env.FRONTEND_URL ||
+  process.env.FRONTEND_ORIGIN ||
+  "http://localhost:5173,http://localhost:3000"
+)
   .split(",")
   .map((origin) => origin.trim())
   .filter(Boolean);
-=======
-const allowedOrigins = [
-  process.env.FRONTEND_URL, // from env variable
-  "http://localhost:3000", // local dev
-].filter(Boolean); // Remove undefined values
->>>>>>> 12f21e3a
 
 // CORS setup
 const corsOptions = {
@@ -50,7 +48,6 @@
   allowedHeaders: ["Content-Type", "Authorization"],
 };
 
-<<<<<<< HEAD
 app.use(cors(corsOptions));
 app.options("*", cors(corsOptions));
 
@@ -75,22 +72,6 @@
 safeRouteLoad("./routes/cartRoutes", "cart");
 safeRouteLoad("./routes/visionRoutes", "vision");
 safeRouteLoad("./routes/giftAIRoutes", "gift-ai");
-=======
-// Apply CORS to all routes (this handles OPTIONS requests too)
-app.use(cors(corsOptions));
-
-// ------------------- Routes -------------------
-app.use("/api/v1/auth", authRoutes);
-app.use("/api/v1/user", userRoutes);
-app.use("/api/v1/artworks", artworkRoutes);
-app.use("/api/v1/order", orderRoutes);
-app.use("/api/v1/like", likeRoutes);
-app.use("/api/v1/cart", cartRoutes);
-app.use("/api/v1/vision", visionRoutes);
-app.use("/api/v1/search", searchRoutes);
-app.use("/api/v1/recommendations", recommendationRoutes);
-app.use("/api/v1/gift-ai", giftAIRoutes);
->>>>>>> 12f21e3a
 
 // ------------------- Health Check -------------------
 app.get("/", (req, res) => {
@@ -141,7 +122,6 @@
 });
 
 // ------------------- Start Server -------------------
-<<<<<<< HEAD
 try {
   app.listen(PORT, () => {
     console.log(`🚀 Server running on port ${PORT}`);
@@ -153,13 +133,4 @@
 } catch (err) {
   console.error("❌ Server failed to start:", err);
   process.exit(1);
-}
-=======
-app.listen(PORT, () => {
-  console.log(`🚀 Server running on port ${PORT}`);
-  console.log(`📦 Backend API: http://localhost:${PORT}`);
-  console.log(`🎁 Gift AI Service: ${process.env.GIFT_AI_SERVICE_URL || "http://localhost:8001"}`);
-  console.log(`👁️  Vision AI Service: ${process.env.VISION_AI_SERVICE_URL || "http://localhost:8001"}`);
-  console.log(`🌍 Allowed Origins: ${allowedOrigins.join(", ")}`);
-});
->>>>>>> 12f21e3a
+}